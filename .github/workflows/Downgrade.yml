--- conflicted
+++ resolved
@@ -27,12 +27,8 @@
         run: julia add_registries.jl
       - uses: julia-actions/julia-downgrade-compat@v2
         with:
-<<<<<<< HEAD
-          skip: Pkg,TOML,YAML
-=======
           julia_version: ${{ matrix.version }}
           mode: alldeps
-          skip: Pkg,TOML
->>>>>>> 1591ef2a
+          skip: Pkg,TOML,YAML
       - uses: julia-actions/julia-buildpkg@v1
       - uses: julia-actions/julia-runtest@v1